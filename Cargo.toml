[package]
authors = [
    "Jorge Aparicio <jorge@japaric.io>",
    "Vadzim Dambrouski <pftbest@gmail.com>"
]
categories = ["embedded", "no-std"]
description = "Minimal runtime / startup for MSP430 microcontrollers"
documentation = "https://docs.rs/msp430-rt"
keywords = ["msp430", "runtime", "startup"]
license = "MIT OR Apache-2.0"
<<<<<<< HEAD
name = "msp430-rt"
repository = "https://github.com/pftbest/msp430-rt"
version = "0.1.0"
=======
name = "cortex-m-rt"
repository = "https://github.com/japaric/cortex-m-rt"
version = "0.3.12"
>>>>>>> 42388316

[dependencies]
msp430 = "0.1.0"
r0 = "0.2.2"

[features]
<<<<<<< HEAD
# provides a panic_fmt implementation that goes into infinite loop
abort-on-panic = []
=======
# provides a panic_fmt implementation that calls the abort instruction (`udf 0xfe`)
abort-on-panic = []

[build-dependencies]
rustc_version = "0.2.1"
chrono = "0.4.0"
>>>>>>> 42388316
<|MERGE_RESOLUTION|>--- conflicted
+++ resolved
@@ -8,29 +8,18 @@
 documentation = "https://docs.rs/msp430-rt"
 keywords = ["msp430", "runtime", "startup"]
 license = "MIT OR Apache-2.0"
-<<<<<<< HEAD
 name = "msp430-rt"
 repository = "https://github.com/pftbest/msp430-rt"
-version = "0.1.0"
-=======
-name = "cortex-m-rt"
-repository = "https://github.com/japaric/cortex-m-rt"
-version = "0.3.12"
->>>>>>> 42388316
+version = "0.2.0"
 
 [dependencies]
 msp430 = "0.1.0"
 r0 = "0.2.2"
 
 [features]
-<<<<<<< HEAD
 # provides a panic_fmt implementation that goes into infinite loop
-abort-on-panic = []
-=======
-# provides a panic_fmt implementation that calls the abort instruction (`udf 0xfe`)
 abort-on-panic = []
 
 [build-dependencies]
 rustc_version = "0.2.1"
-chrono = "0.4.0"
->>>>>>> 42388316
+chrono = "0.4.0"